#!/usr/bin/env python
# -*- coding: utf-8 -*-
"""
Defines a legend for displaying rocks.

:copyright: 2015 Agile Geoscience
:license: Apache 2.0
"""
import StringIO
import csv
import warnings

import numpy as np
from matplotlib import pyplot as plt
from matplotlib import patches
from matplotlib.colors import rgb2hex

from rock import Rock
import utils
from defaults import LEGEND


class LegendError(Exception):
    """
    Generic error class.
    """
    pass


class Decor(object):
    """
    A single display style. A Decor describes how to display a given set
    of Rock properties.

    In general, you will not usually use a Decor on its own. Instead, you
    will want to use a Legend, which is just a list of Decors, and leave
    the Decors to the Legend.

    Args:
      params (dict): The parameters you want in the Decor. There must be a
        Rock to attach the decoration to, and at least one other attribute.
        It's completely up to you, but you probably want at least a colour
        (hex names like #AAA or #d3d3d3, or matplotlib's English-language
        names listed at http://ageo.co/modelrcolour are acceptable.

        The only other parameter the class recognizes for now is 'width',
        which is the width of the striplog element.

    Example:
      d = {'rock': my_rock, 'colour': 'red'}
      my_decor = Decor(d)
    """
    def __init__(self, params):
        for k, v in params.items():
            k = k.lower().replace(' ', '_')
            try:
                v = v.lower()
            except AttributeError:
                v = v
            setattr(self, k, v)

        if not getattr(self, 'rock', None):
            raise LegendError("You must provide a Rock object to decorate.")

        if len(self.__dict__) < 2:
            raise LegendError("You must provide at least one decoration.")

        # Make sure we have a width, even if it's None.
        w = getattr(self, 'width', None)
        if w:
            self.width = float(self.width)
        else:
            self.width = None

        # Deal with American spelling.
        a = getattr(self, 'color', None)
        if a:
            setattr(self, 'colour', a)
            delattr(self, 'color')

        # Make sure the colour is correctly formatted, and allow
        # the use of matplotlib's English-language colour names.
        c = getattr(self, 'colour', None)
        if c is not None:
            if type(c) in [list, tuple, np.ndarray]:
                try:
                    self.colour = rgb2hex(c)
                except TypeError:
                    raise LegendError("Colour not recognized: " + c)
            elif c[0] != '#':
                try:
                    self.colour = utils.name_to_hex(c)
                except KeyError:
                    raise LegendError("Colour not recognized: " + c)
            elif len(c) == 4:
                try:
                    self.colour = c[:2] + c[1] + 2*c[2] + 2*c[3]
                except TypeError:
                    raise LegendError("Colour not recognized: " + c)
            else:
                pass  # Leave the colour alone. Could assert here.
        else:
            self.colour = None

    def __repr__(self):
        s = str(self)
        return "Decor({0})".format(s)

    def __str__(self):
        s = []
        for key in self.__dict__:
            t = "{key}='{value}'"
            s.append(t.format(key=key, value=self.__dict__[key]))
        return ', '.join(s)

    def __add__(self, other):
        if isinstance(other, self.__class__):
            result = [self, other]
            return Legend(result)
        elif isinstance(other, Legend):
            result = [self] + other.__list
            return Legend(result)
        else:
            raise LegendError("You can only add legends or decors.")

    def __eq__(self, other):
        if not isinstance(other, self.__class__):
            return False

        s = {k: v for k, v in self.__dict__.items() if v}
        o = {k: v for k, v in other.__dict__.items() if v}
        if not cmp(s, o):
            return True
        else:
            return False

    def __ne__(self, other):
        return not self.__eq__(other)

    # If we define __eq__ we also need __hash__ otherwise the object
    # becomes unhashable. All this does is hash the frozenset of the
    # keys. (You can only hash immutables.)
    def __hash__(self):
        return hash(frozenset(self.__dict__.keys()))

    @classmethod
    def random(cls, rock):
        """
        Returns a minimal Decor with a random colour.
        """
        colour = np.random.rand(3,)
        return cls({'colour': colour, 'rock': rock})

    @property
    def rgb(self):
        """
        Returns an RGB triple equivalent to the hex colour.
        """
        return utils.hex_to_rgb(self.colour)

    def plot(self):
        """
        Make a simple plot of the Decor.

        Args:
        widths (bool): Whether to use the widths in the plot.
        height (int): A scalar for the height, in inches.

        Returns:
        None. Instead the function creates a plot object as a side-effect.
        """

        u = 1  # A bit arbitrary; some sort of scale

        plt.figure(figsize=(1, 1))
        ax = plt.subplot(111)
        rect1 = patches.Rectangle((0, 0),
                                  u, u,
                                  color=self.colour)
        ax.add_patch(rect1)
        plt.text(1.2*u, 0.5*u,
                 self.rock.summary(),
                 fontsize=max(u, 15),
                 verticalalignment='center',
                 horizontalalignment='left')
        plt.xlim([0, u])
        plt.ylim([0, u])
        ax.get_xaxis().set_visible(False)
        ax.get_yaxis().set_visible(False)
        ax.get_yaxis().set_visible(False)
        ax.invert_yaxis()

        plt.show()


class Legend(object):
    """
    A look-up table to assist in the conversion of Rocks to
    a plot colour.

    Args:
        list_of_Decors (list): The decors to collect into a legend. In
            general, you will want to leave legend building to the constructor
            class methods, `Legend.default()`, and `Legend.from_csv(string)`.
            We can add others over time, such as `from_xls` and so on.
    """

    def __init__(self, list_of_Decors):
        """
        This is not very elegant, but using csv, which is
        convenient, requires the use of a file-like.
        """
        self.table = [d.__dict__ for d in list_of_Decors]

        self.__list = list_of_Decors
        self.__index = 0  # Set up iterable.

    def __repr__(self):
        s = str(self)
        return "Legend({0})".format(s)

    def __str__(self):
        s = [str(d) for d in self.__list]
        return '\n'.join(s)

    def __getitem__(self, key):
        if not key:
            return
        elif type(key) is slice:
            i = key.indices(len(self.__list))
            result = [self.__list[n] for n in range(*i)]
            return Legend(result)
        elif type(key) is list:
            result = []
            for j in key:
                result.append(self.__list[j])
            return Legend(result)
        else:
            return self.__list[key]

    def __setitem__(self, key, value):
        self.__list[key] = value

    def __iter__(self):
        return iter(self.__list)

    def next(self):
        """
        Supports iterable.

        __next__() in Python 3.
        """
        try:
            result = self.__list[self.__index]
        except IndexError:
            self.__index = 0
            raise StopIteration
        self.__index += 1
        return result

    def __len__(self):
        return len(self.__list)

    def __contains__(self, item):
        if isinstance(item, Decor):
            for d in self.__list:
                if item == d:
                    return True
        if isinstance(item, Rock):
            for d in self.__list:
                if item == d.rock:
                    return True
        return False

    def __add__(self, other):
        if isinstance(other, self.__class__):
            result = self.__list + other.__list
            return Legend(result)
        elif isinstance(other, Decor):
            result = self.__list + [other]
            return Legend(result)
        else:
            raise LegendError("You can only add legends or decors.")

    @classmethod
    def default(cls):
        """
        Generate a default legend. No arguments.

        Returns:
            Legend: The legend stored in `defaults.py`.
        """
        return cls.from_csv(LEGEND)

    @classmethod
    def random(cls, list_of_Rocks):
        """
        Generate a random legend for a given list of rocks.

        Returns:
            Legend: A legend with random colours.
        """
        list_of_Decors = [Decor.random(r) for r in list_of_Rocks]
        return cls(list_of_Decors)

    @classmethod
    def from_csv(cls, string):
        """
        Read CSV text and generate a Legend.

        Note:
            To edit a legend, the easiest thing to do is probably this:

            - `legend.to_csv()`
            - Edit the legend, call it `new_legend`.
            - `legend = Legend.from_csv(new_legend)`
        """
        f = StringIO.StringIO(string)
        r = csv.DictReader(f, skipinitialspace=True)
        list_of_Decors = []
        for row in r:
            d, rock = {}, {}
            for k, v in row.iteritems():
                if k[:4].lower() == 'rock':
                    rock[k[5:]] = v.lower()
                else:
                    d[k] = v.lower()
            d['rock'] = Rock(rock)
            list_of_Decors.append(Decor(d))

        return cls(list_of_Decors)

    def to_csv(self):
        """
        Prints a legend as a CSV string.

        No arguments.

        Returns:
            str: The legend as a CSV.
        """
        # We can't delegate this to Decor because we need to know the superset
        # of all Decor properties. There may be lots of blanks.
        header = []
        rock_header = []
        for row in self:
            for j in row.__dict__.keys():
                header.append(j)
            for k in row.rock.__dict__.keys():
                rock_header.append(k)
        header = set(header)
        rock_header = set(rock_header)

        header = set(header)
        rock_header = set(rock_header)
        header.remove('rock')
        header_row = ''
        if 'colour' in header:
            header_row += 'colour,'
            header.remove('colour')
            has_colour = True
        for item in header:
            header_row += item + ','
        for item in rock_header:
            header_row += 'rock ' + item + ','

        # Now we have a header row! Phew.
        # Next we'll go back over the legend and collect everything.
        result = header_row.strip(',') + '\n'
        for row in self:
            if has_colour:
                result += row.__dict__.get('colour', '') + ','
            for item in header:
                result += str(row.__dict__.get(item, '')) + ','
            for item in rock_header:
                result += str(row.rock.__dict__.get(item, '')) + ','
            result += '\n'

        return result

    @property
    def max_width(self):
        """
        The maximum width of all the Decors in the Legend. This is needed
        to scale a Legend or Striplog when plotting with widths turned on.
        """
        maximum = max([row.width for row in self.__list])
        return maximum or 0

    def get_colour(self, rock, default='#eeeeee', match_only=None):
        """
        Get the display colour of a Rock.

        Args:
           rock (rock): The rock to look up.
           default (str): The colour to return in the event of no match.
           match_only (list): The rock attributes to include in the comparison.
<<<<<<< HEAD
                Default: All of them
=======
               Default: All of them.

>>>>>>> 414aebf8
        Returns:
           str. The hex string of the matching Decor in the Legend.
        """
        if rock:
            if match_only:
<<<<<<< HEAD
                # Filter the rock only those attributes
                rock = Rock({k: getattr(rock, k) for k in match_only})
=======
                # Filter the rock to only those attributes.
                rock = {k: rock[k] for k in match_only}
>>>>>>> 414aebf8
            for decor in self.__list:
                if rock == decor.rock:
                    return decor.colour
        return default

    def get_width(self, rock, default=0, match_only=None):
        """
        Get the display width of a Rock.

        Args:
           rock (rock): The rock to look up.
           default (float): The width to return in the event of no match.

        Returns:
           float. The width of the matching Decor in the Legend.
        """
        if rock:
            if match_only:
                # Filter the rock only those attributes
                rock = Rock({k: getattr(rock, k) for k in match_only})
            for decor in self.__list:
                if rock == decor.rock:
                    return decor.width
        return default

    def get_rock(self, colour, tolerance=0, default=None):
        """
        Get the rock corresponding to a display colour. This is for generating
        a Striplog object from a colour image of a striplog.

        Args:
           colour (str): The hex colour string to look up.
           tolerance (float): The colourspace distance within which to match.
           default (rock or None): The rock to return in the event of no match.

        Returns:
           rock. The rock best matching the provided colour.
        """
        if not (0 <= tolerance <= np.sqrt(195075)):
            raise LegendError('Tolerance must be between 0 and 441.67')

        for decor in self.__list:
            if colour.lower() == decor.colour:
                return decor.rock

        # If we're here, we didn't find one yet.
        r1, g1, b1 = utils.hex_to_rgb(colour)

        # Start with a best match of black.
        best_match = '#000000'
        best_match_dist = np.sqrt(r1**2. + g1**2. + b1**2.)

        # Now compare to each colour in the legend.
        for decor in self.__list:
            r2, g2, b2 = decor.rgb
            distance = np.sqrt((r2-r1)**2. + (g2-g1)**2. + (b2-b1)**2.)
            if distance < best_match_dist:
                best_match = decor.rock
                best_match_dist = distance
                best_match_colour = decor.colour

        if best_match_dist <= tolerance:
            return best_match
        else:
            with warnings.catch_warnings():
                warnings.simplefilter("always")
                w = "No match found for {0} ".format(colour.lower())
                w += "with tolerance of {0}. Best match is ".format(tolerance)
                w += "{0}, {1}".format(best_match.summary(), best_match_colour)
                w += ", d={0}".format(best_match_dist)
                warnings.warn(w)

            return default

    def plot(self):
        """
        Make a simple plot of the legend.

        Simply calls Decor.plot() on all of its members.

        TODO: Build a more attractive plot.
        """
        for d in self.__list:
            d.plot()<|MERGE_RESOLUTION|>--- conflicted
+++ resolved
@@ -395,24 +395,15 @@
            rock (rock): The rock to look up.
            default (str): The colour to return in the event of no match.
            match_only (list): The rock attributes to include in the comparison.
-<<<<<<< HEAD
-                Default: All of them
-=======
                Default: All of them.
 
->>>>>>> 414aebf8
         Returns:
            str. The hex string of the matching Decor in the Legend.
         """
         if rock:
             if match_only:
-<<<<<<< HEAD
                 # Filter the rock only those attributes
                 rock = Rock({k: getattr(rock, k) for k in match_only})
-=======
-                # Filter the rock to only those attributes.
-                rock = {k: rock[k] for k in match_only}
->>>>>>> 414aebf8
             for decor in self.__list:
                 if rock == decor.rock:
                     return decor.colour
